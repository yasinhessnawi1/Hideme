--- conflicted
+++ resolved
@@ -38,13 +38,11 @@
     "@types/node": "^22.13.5",
     "@types/react": "^19.0.10",
     "@types/react-dom": "^19.0.4",
-<<<<<<< HEAD
+
     "@types/react-window": "^1.8.8",
     "@vitejs/plugin-react": "^4.4.1",
     "@vitest/coverage-v8": "^3.1.3",
-=======
-    "@vitejs/plugin-react": "^4.3.4",
->>>>>>> 72706abc
+
     "eslint": "^9.19.0",
     "eslint-plugin-react": "^7.37.4",
     "eslint-plugin-react-hooks": "^5.0.0",
