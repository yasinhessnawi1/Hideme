<<<<<<< HEAD
# Hideme 

**Welcome to the Hideme project!** This document aims to provide a deep dive into the project's architecture, logic, and the thought processes behind its construction. Whether you're looking to contribute, understand the system, or simply curious, this guide should offer valuable insights.
=======
# Hideme - Comprehensive README

**Welcome to the Hideme project!** As the developer behind this application, I wanted to create a README that goes beyond the basics. This document aims to provide a deep dive into the project's architecture, logic, and the thought processes behind its construction. Whether you're looking to contribute, understand the system, or simply curious, this guide should offer valuable insights.
>>>>>>> 5aa81c98

## Table of Contents

- [Project Overview](#project-overview)
- [Core Features](#core-features)
- [Architecture and Technology Stack](#architecture-and-technology-stack)
- [Installation and Setup](#installation-and-setup)
- [Usage Guide](#usage-guide)
- [Algorithmic Flows and Interactions](#algorithmic-flows-and-interactions)
- [Flow Diagrams](#flow-diagrams)
- [Scenarios and Use Cases](#scenarios-and-use-cases)
- [Testing](#testing)

## Project Overview

Hideme is a web-based application designed primarily for interacting with PDF documents, focusing on features like viewing, searching, entity detection, and redaction. The goal was to build a robust, performant, and user-friendly tool that leverages modern web technologies to handle potentially complex PDF processing tasks directly in the browser where possible, while interfacing with a backend for more intensive operations.

The application is built as a Single Page Application (SPA) using React and TypeScript, ensuring type safety and component-based architecture. It utilizes libraries like `react-pdf` for core PDF rendering and manipulation, alongside a custom-built system of contexts, hooks, services, and managers to handle state, logic, and API interactions.

## Core Features

-   **PDF Viewing**: High-performance PDF rendering with navigation (page jumps, thumbnails), zoom controls, and text layer support.
-   **Authentication**: Secure user login and registration system with session management.
-   **File Management**: Upload and manage multiple PDF documents.
-   **Entity Detection**: Automatic identification of predefined or custom entities within PDF text content (likely requires backend processing).
-   **Text Search**: Search for text patterns or keywords within documents, with results highlighted and navigable.
-   **Redaction**: Tools to select and mark areas for redaction, with the potential to apply these redactions permanently (likely requires backend processing).
-   **Customizable Settings**: User-specific settings for application behavior, entity definitions, ban lists, and search patterns.
-   **Theming**: Support for light/dark mode.
-   **Responsive Design**: UI adapts to different screen sizes (implied by use of modern web tech).

## Architecture and Technology Stack

The application follows a component-based architecture typical of React applications, enhanced with specific patterns for managing complexity.

**Frontend:**

-   **Framework/Library**: React 19+ with TypeScript
-   **Build Tool**: Vite
-   **Routing**: `react-router-dom` v6
-   **PDF Rendering**: `react-pdf` (which uses PDF.js)
-   **State Management**: React Context API (extensively used), potentially supplemented by a dedicated library like Zustand or Redux Toolkit for specific stores (e.g., `HighlightStore`). Custom hooks (`useAuth`, `useSettings`, etc.) encapsulate stateful logic.
-   **Styling**: CSS Modules, standard CSS (`src/styles/`). UI components likely from a library like `shadcn/ui` or similar (inferred from structure and common practices, though not explicitly listed in `package.json` analysis).
-   **Icons**: `lucide-react`
-   **API Communication**: `axios` (inferred from `node_modules`, managed via `apiClient.ts` and `apiService.ts`).

**Backend :**
-   The API interactions are managed through services like `authService.ts`, `userService.ts`, `apiService.ts`.

**Key Architectural Concepts:**

-   **Context Providers**: Centralized state management for different application domains (User, Theme, File, PDF Viewer, etc.). See `src/contexts/`.
-   **Custom Hooks**: Reusable logic extraction, often interacting with contexts or services. See `src/hooks/`.
-   **Services**: Encapsulate API calls and specific business logic (e.g., `ScrollManagerService`, `BatchSearchService`). See `src/services/`.
-   **Managers**: Orchestrate complex workflows involving multiple components or services (e.g., `AutoProcessManager`, `EntityHighlightProcessor`). See `src/managers/`.
-   **Modularity**: Code is organized by feature (e.g., components/pdf, contexts/PDFViewerContext) or type (hooks, services, managers).
-   **Asynchronous Operations**: Heavy reliance on Promises and async/await for handling API calls and PDF.js worker interactions.

**Project Structure (`src/` directory):**

```
src/
├── App.tsx                 # Main application component, context provider setup
├── main.tsx                # Application entry point, React DOM rendering, PDF.js worker setup
├── assets/                 # Static assets like images, videos
├── components/             # Reusable UI components (common, forms, pdf, settings, static)
├── contexts/               # React Context providers and consumers
├── hooks/                  # Custom React hooks for stateful logic
├── managers/               # Classes/functions orchestrating complex processes
├── pages/                  # Top-level page components corresponding to routes
├── routes/                 # Routing configuration (AppRouter, ProtectedRoute)
├── services/               # API clients, business logic services
├── store/                  # State management stores (e.g., HighlightStore)
├── styles/                 # CSS files (global, modules, components)
├── types/                  # TypeScript type definitions
└── utils/                  # Utility functions
```

## Installation and Setup

1.  **Prerequisites**: Node.js (check `package.json` for specific version, likely >= 18) and npm.
2.  **Clone Repository**: `git clone <repository-url>`
3.  **Navigate to Project**: `cd Hideme`
4.  **Install Dependencies**: `npm install`
5.  **Environment Variables**: Create a `.env` file in the project root if required (check for `.env.example` or code references like `import.meta.env`). Configure backend API URL if necessary.
    ```env
    VITE_API_BASE_URL=http://localhost:8000/api # Example
    ```
6.  **Run Development Server**: `npm run dev`
7.  **Access Application**: Open your browser to the URL provided by Vite (usually `http://localhost:5173`).

**Build for Production:**

```bash
npm run build
```

This will create a `dist` directory with optimized static assets ready for deployment.

## Usage Guide

1.  **Login/Signup**: Access the application and either log in with existing credentials or sign up for a new account.
2.  **Upload PDF**: Once logged in (redirected to `/playground`), use the file selection panel (typically in the left sidebar) to upload one or more PDF documents.
3.  **View PDF**: Select a PDF from the list to view it in the main panel. Use the toolbar controls to navigate pages, zoom, etc.
4.  **Use Features**: Interact with the right sidebar tabs:
    *   **Detection**: Run entity detection (manually or automatically based on settings) and view results.
    *   **Search**: Enter search queries to find text within the document.
    *   **Redact**: Use redaction tools to mark areas for removal.
5.  **Manage Settings**: Navigate to `/user/settings` (via Navbar/User menu) to configure application behavior, manage ban lists, entity definitions, search patterns, or change your password/delete your account.



## Algorithmic Flows and Interactions

This section delves into the core logic and data flow within the Hideme application, explaining how different components interact to deliver the user experience.

### Application Initialization and Bootstrapping

The application starts its journey in `src/main.tsx`. The key steps involved are:

1.  **PDF.js Worker Initialization**: Before rendering any React components, the application ensures the PDF.js web worker is loaded. It sets the `workerSrc` using `pdfjs.GlobalWorkerOptions.workerSrc =
    `/pdf.worker.min.mjs
    `;`. An `ensureWorkerLoaded` function polls until the worker port is available or a timeout occurs. This asynchronous setup is crucial for handling PDF rendering efficiently without blocking the main thread.
2.  **Root Rendering**: Once the worker is confirmed (or timed out), the `initializeApp` function uses `createRoot` from `react-dom/client` to render the main `App` component into the DOM element with the ID `root`.
3.  **Routing Setup**: The `App` component is wrapped in `BrowserRouter` from `react-router-dom` to enable client-side routing.
4.  **Error Boundary**: A top-level `ErrorBoundary` component (`src/contexts/ErrorBoundary.tsx`) is implemented to catch JavaScript errors anywhere in the component tree, log them, and display a fallback UI instead of crashing the entire application.
5.  **Strict Mode**: The application is wrapped in `<StrictMode>` to highlight potential problems in the application during development.

### Context Provider Architecture

The `src/App.tsx` component serves as the central hub for wrapping the application with various React Context providers. This architecture allows different parts of the application to access shared state and functions without prop drilling. The providers are nested, ensuring dependencies are met:

-   `LoadingProvider`: Manages global loading states.
-   `NotificationProvider`: Handles application-wide notifications.
-   `UserContextProvider`: Manages user authentication state, user details, settings, ban lists, entity definitions, search patterns, and profile actions. It integrates multiple custom hooks (`useAuth`, `useSettings`, `useBanList`, `useEntityDefinitions`, `useSearchPatterns`, `useUserProfile`).
-   `ThemeProvider`: Manages the application's theme (e.g., light/dark mode).
-   `FileProvider`: Manages the state related to uploaded PDF files.
-   `PDFViewerProvider`: Holds state related to the PDF viewer itself, like the current page number, scale, and document details.
-   `HighlightStoreProvider`: Provides access to the `HighlightStore` (likely using Zustand or a similar state management library) for managing highlights on the PDF.
-   `EditProvider`: Manages the state related to editing or redacting content.
-   `BatchSearchProvider`: Handles state and logic for batch search operations within PDFs.
-   `AutoProcessProvider`: Manages the state and logic for automatic processing features (like entity detection).

This layered context approach ensures modularity and separation of concerns for different application features.

### Routing and Authentication Flow

Routing is managed by `src/routes/AppRouter.tsx` using `react-router-dom`.

1.  **Authentication Check**: The router uses the `useUserContext` hook to check the `isAuthenticated` status and `isLoading` state. It waits (`authChecked` state) until the initial authentication check is complete before rendering routes.
2.  **Public Routes**: Routes like `/`, `/how-to`, `/features`, `/about` are publicly accessible.
3.  **Authentication Routes (`/login`, `/signup`)**: These routes are accessible only to unauthenticated users. If an authenticated user tries to access them, they are redirected to `/playground`.
4.  **Protected Routes (`/playground`, `/user/settings`)**: These routes are wrapped in the `ProtectedRoute` component (`src/routes/ProtectedRoute.tsx`). This component checks `isAuthenticated`. If the user is not authenticated, they are redirected to `/login`. Otherwise, the requested component (e.g., `PDFViewerPage`, `UserSettingsPage`) is rendered.
5.  **Fallback Route**: Any unmatched path (`*`) redirects the user to the landing page (`/`).

### Core PDF Viewing (`PDFViewerPage` and `PDFViewer`)

The main user interaction with PDFs happens in `src/pages/PDFViewerPage.tsx`.

1.  **Layout**: This page sets up the main layout including:
    *   A persistent `Navbar` at the top.
    *   A `Toolbar` below the Navbar, providing controls related to the PDF viewer and sidebar toggles.
    *   A collapsible left sidebar (`TabbedSidebar`) containing file selection and page thumbnails.
    *   A collapsible right sidebar containing tabs for 'Detection' (`EntityDetectionSidebar`), 'Search' (`SearchSidebar`), and 'Redact' (`RedactionSidebar`).
    *   The central `PDFViewer` component.
2.  **Sidebar Interaction**: Both sidebars have toggle buttons in the `Toolbar`. The left sidebar also features a hover-to-open mechanism with delays (`handleLeftHoverSensorEnter`, `handleLeftSidebarLeave`) for a smoother user experience, managed using `useState` and `useRef` for timeouts.
3.  **PDFViewer Component (`src/components/pdf/PDFViewer.tsx`)**: This component orchestrates the actual PDF display and related functionalities:
    *   It renders `ProcessingStatus` to show the state of background tasks.
    *   It includes `ScrollSync` and `ViewportNavigationIntegrator` components, suggesting complex logic to keep different views (potentially the main PDF view and thumbnails or summaries) synchronized and manage navigation based on viewport visibility.
    *   It renders the `PDFViewerContainer`, which likely handles the core rendering of PDF pages using `react-pdf` and manages virtualization for performance.
    *   It initializes the `scrollManager` service (`src/services/ScrollManagerService.ts`) on mount, which is likely responsible for observing scroll events and coordinating scroll-related actions across different components.

### State Management and Services

-   **Context API**: Used extensively for global and feature-specific state (User, Theme, Files, PDF Viewer, etc.).
-   **Custom Hooks**: Encapsulate logic related to specific features like authentication (`useAuth`), settings (`useSettings`), and PDF interactions (`usePDFApi`, `usePDFNavigation`).
-   **Services**: Dedicated service files (`src/services/`) handle specific tasks like API calls (`apiClient.ts`, `apiService.ts`), authentication (`authService.ts`), batch operations (`BatchApiService.ts`, `BatchSearchService.ts`), PDF storage (`PDFStorageService.ts`), and scroll management (`ScrollManagerService.ts`, `UnifiedScrollingService.ts`).
-   **Managers**: Manager classes (`src/managers/`) seem to orchestrate more complex processes, like `AutoProcessManager.ts` or highlight processing (`EntityHighlightProcessor.ts`, `ManualHighlightProcessor.ts`, `SearchHighlightProcessor.ts`).
-   **Stores**: The `src/store/` directory suggests the use of a state management library (like Zustand or Redux Toolkit, though not explicitly confirmed without seeing the implementation) for more granular state control, particularly for highlights (`HighlightStore.ts`) and PDF utilities (`PDFUtilityStore.ts`).

This combination allows for a structured approach to managing application state and logic, separating concerns between UI components, state management layers, and backend interactions.

## Flow Diagrams

These diagrams illustrate key workflows within the Hideme application.

### 1. Authentication Flow (Login)

```mermaid
sequenceDiagram
    participant User
    participant LoginPage as React Component
    participant UserContext as React Context
    participant AuthService as Service
    participant BackendAPI as API

    User->>LoginPage: Enters credentials & Clicks Login
    LoginPage->>UserContext: Calls login(username, password)
    UserContext->>AuthService: login(username, password)
    AuthService->>BackendAPI: POST /api/auth/login {username, password}
    alt Credentials Valid
        BackendAPI-->>AuthService: Returns {user, token}
        AuthService-->>UserContext: Updates user state, stores token
        UserContext-->>LoginPage: isAuthenticated = true
        LoginPage->>User: Redirects to /playground
    else Credentials Invalid
        BackendAPI-->>AuthService: Returns Error (e.g., 401)
        AuthService-->>UserContext: Sets error state
        UserContext-->>LoginPage: error = "Invalid credentials"
        LoginPage->>User: Displays error message
    end
```

*Diagram illustrating the sequence of events during a user login attempt.*

### 2. PDF Upload and Initial View Flow

```mermaid
sequenceDiagram
    participant User
    participant FileSelector as React Component
    participant FileContext as React Context
    participant PDFViewerProvider as React Context
    participant PDFViewerContainer as React Component
    participant PDFjsWorker as Web Worker

    User->>FileSelector: Selects PDF file(s)
    FileSelector->>FileContext: Updates file list (addFile)
    FileContext->>PDFViewerProvider: Notifies new file available / sets active file
    PDFViewerProvider->>PDFViewerContainer: Provides document source (URL/Blob)
    PDFViewerContainer->>PDFjsWorker: Requests document loading (pdfjs.getDocument)
    PDFjsWorker-->>PDFViewerContainer: Document loaded (numPages, etc.)
    PDFViewerProvider->>PDFViewerContainer: Updates document metadata (totalPages)
    PDFViewerContainer->>PDFjsWorker: Requests page rendering (getPage, render)
    PDFjsWorker-->>PDFViewerContainer: Page rendered data
    PDFViewerContainer->>User: Displays rendered PDF page
```

*Diagram showing the process from file selection to the PDF being displayed in the viewer.*

### 3. Entity Detection Flow (Simplified)

```mermaid

sequenceDiagram
    participant User
    participant EntityDetectionSidebar as React Component
    participant AutoProcessProvider as React Context
    participant ApiService as Service
    participant BackendAPI as API
    participant HighlightStore as State Store
    participant PDFViewerContainer as React Component

    alt Auto-Process Triggered (e.g., on Upload)
        AutoProcessProvider->>ApiService: Request Entity Detection (file data)
    else Manual Trigger
        User->>EntityDetectionSidebar: Clicks 'Run Detection'
        EntityDetectionSidebar->>ApiService: Request Entity Detection (file data)
    end

    ApiService->>BackendAPI: POST /api/process/detect-entities {file_data}
    BackendAPI-->>ApiService: Returns detected entities {entities: [...]}
    ApiService-->>AutoProcessProvider: Receives entities
    AutoProcessProvider->>HighlightStore: Updates highlights based on entities
    HighlightStore->>PDFViewerContainer: Notifies update (triggers re-render with highlights)
    AutoProcessProvider->>EntityDetectionSidebar: Updates entity list display
    EntityDetectionSidebar->>User: Shows detected entities
    PDFViewerContainer->>User: Displays PDF with highlights
    
```

*Diagram outlining the steps involved in detecting entities within a PDF, either automatically or manually triggered.*

## Scenarios and Use Cases

This section outlines various scenarios and use cases for the Hideme application, detailing typical user interactions and potential edge cases.

### User Authentication

| Use Case ID | Scenario                     | User Action(s)                                     | System Response                                                                                                | Key Components Involved                                                                                                                               |
| :---------- | :--------------------------- | :------------------------------------------------- | :------------------------------------------------------------------------------------------------------------- | :---------------------------------------------------------------------------------------------------------------------------------------------------- |
| AUTH-001    | Successful Login             | Enters valid username/email and password, clicks Login | Verifies credentials, sets user session, redirects to `/playground`.                                           | `LoginPage`, `useUserContext`, `useAuth`, `authService`, `apiClient`, `AppRouter`                                                                       |
| AUTH-002    | Invalid Login Credentials    | Enters invalid username/email or password, clicks Login | Shows an error message on the login page.                                                                      | `LoginPage`, `useUserContext`, `useAuth`, `authService`, `apiClient`                                                                                    |
| AUTH-003    | Successful Signup            | Enters valid username, email, password, confirm password, clicks Signup | Creates new user account, logs the user in, redirects to `/playground`.                                        | `LoginPage (initialSignUp=true)`, `useUserContext`, `useAuth`, `authService`, `apiClient`, `AppRouter`                                                  |
| AUTH-004    | Signup with Existing Email   | Attempts signup with an email already in use       | Shows an error message indicating the email is taken.                                                          | `LoginPage (initialSignUp=true)`, `useUserContext`, `useAuth`, `authService`, `apiClient`                                                               |
| AUTH-005    | Logout                       | Clicks the Logout button                           | Clears user session, redirects to `/login` or `/`.                                                             | `Navbar` (likely), `useUserContext`, `useAuth`, `authService`, `apiClient`, `AppRouter`                                                                 |
| AUTH-006    | Access Protected Route (Unauthenticated) | Tries to navigate directly to `/playground`        | Redirects user to `/login`.                                                                                    | `AppRouter`, `ProtectedRoute`, `useUserContext`                                                                                                       |
| AUTH-007    | Access Login Route (Authenticated) | Tries to navigate to `/login` while logged in      | Redirects user to `/playground`.                                                                               | `AppRouter`, `useUserContext`                                                                                                                         |
| AUTH-008    | Session Verification         | User revisits the app after closing browser        | `verifySession` is called on app load to check for valid session token and restore login state if applicable. | `useAuth`, `authService`, `apiClient`, `UserContextProvider`                                                                                            |
| AUTH-009    | Change Password (Success)    | Navigates to Settings, enters old and new passwords, submits | Updates password in the backend, shows success message.                                                        | `UserSettingsPage`, `useUserProfile`, `userService`, `apiClient`                                                                                        |
| AUTH-010    | Delete Account (Success)     | Navigates to Settings, confirms account deletion with password | Deletes user account, logs user out, redirects to `/`.                                                         | `UserSettingsPage`, `useUserProfile`, `userService`, `apiClient`, `useAuth`                                                                             |

### PDF File Handling

| Use Case ID | Scenario                 | User Action(s)                                     | System Response                                                                                                                               | Key Components Involved                                                                                                                                  |
| :---------- | :----------------------- | :------------------------------------------------- | :-------------------------------------------------------------------------------------------------------------------------------------------- | :------------------------------------------------------------------------------------------------------------------------------------------------------- |
| FILE-001    | Upload Single PDF        | Clicks upload button, selects a PDF file           | File is processed, added to the list in `FileContext`, potentially stored locally/remotely, viewer updates to show the new PDF.                 | `FileSelector` (in `TabbedSidebar`), `useFileContext`, `PDFStorageService` (potentially), `PDFViewerProvider`, `PDFViewerContainer`                     |
| FILE-002    | Upload Multiple PDFs     | Clicks upload button, selects multiple PDF files   | Files are processed, added to the list, viewer updates (likely showing the first or last uploaded).                                           | `FileSelector`, `useFileContext`, `PDFStorageService`                                                                                                    |
| FILE-003    | Select Different PDF     | Clicks on a different PDF in the file list         | `FileContext` updates the active file, `PDFViewerProvider` loads the new document, viewer renders the selected PDF.                               | `FileSelector`, `useFileContext`, `PDFViewerProvider`, `PDFViewerContainer`                                                                              |
| FILE-004    | Upload Invalid File Type | Tries to upload a non-PDF file                     | Shows an error message indicating only PDF files are allowed.                                                                                 | `FileSelector`, `useFileContext`                                                                                                                         |
| FILE-005    | Upload Large PDF         | Uploads a very large PDF file                      | Shows loading/processing indicator; rendering might be slower, virtualization helps manage performance.                                         | `FileSelector`, `useFileContext`, `LoadingProvider`, `PDFViewerContainer`                                                                                |
| FILE-006    | Upload Encrypted PDF     | Uploads a password-protected PDF                   | Viewer might fail to render or prompt for a password (depends on `react-pdf` handling and app implementation - needs verification).             | `FileSelector`, `useFileContext`, `PDFViewerContainer`, `react-pdf`                                                                                      |

### PDF Interaction and Viewing

| Use Case ID | Scenario                 | User Action(s)                                     | System Response                                                                                                | Key Components Involved                                                                                                                                  |
| :---------- | :----------------------- | :------------------------------------------------- | :------------------------------------------------------------------------------------------------------------- | :------------------------------------------------------------------------------------------------------------------------------------------------------- |
| VIEW-001    | Navigate Pages           | Uses toolbar buttons (next/prev), enters page number, clicks thumbnail | Viewer updates to display the requested page, scroll position adjusts.                                         | `Toolbar`, `PageThumbnails` (in `TabbedSidebar`), `usePDFViewerContext`, `usePDFNavigation`, `PDFViewerContainer`, `ScrollManagerService`                 |
| VIEW-002    | Zoom In/Out              | Uses toolbar zoom buttons or controls              | PDF rendering scale changes, view updates.                                                                     | `Toolbar`, `usePDFViewerContext`, `PDFViewerContainer`                                                                                                   |
| VIEW-003    | Select Text              | Clicks and drags mouse over text in the PDF        | Text is highlighted by the browser; potentially triggers context menu or other actions if implemented.         | `PDFViewerContainer`, `TextLayer` (from `react-pdf`), potentially `HighlightContextMenu`                                                                   |
| VIEW-004    | Scroll Through Document  | Uses mouse wheel or scrollbar                      | Pages are loaded/rendered dynamically (virtualization), scroll position is tracked.                            | `PDFViewerContainer`, `ScrollManagerService`, `UnifiedScrollingService`, `react-pdf`                                                                     |

### Feature Usage (Detection, Search, Redaction)

| Use Case ID | Scenario                     | User Action(s)                                                                 | System Response                                                                                                                                 | Key Components Involved                                                                                                                                                            |
| :---------- | :--------------------------- | :----------------------------------------------------------------------------- | :---------------------------------------------------------------------------------------------------------------------------------------------- | :------------------------------------------------------------------------------------------------------------------------------------------------------------------------------- |
| FEAT-001    | Run Entity Detection         | Selects 'Detection' tab, clicks 'Run Detection' (or auto-run)                 | Sends PDF content/data to backend API, displays processing status, shows detected entities in the sidebar and potentially highlights them in the PDF. | `EntityDetectionSidebar`, `useAutoProcess` (potentially), `apiService`, `HighlightStore`, `EntityHighlightProcessor`, `PDFViewerContainer`, `HighlightLayer`                     |
| FEAT-002    | Filter/Interact Entities     | Clicks on an entity type or specific entity in the detection sidebar           | Filters results, scrolls PDF view to the entity location, highlights the entity.                                                                | `EntityDetectionSidebar`, `HighlightStore`, `ScrollManagerService`, `PDFViewerContainer`                                                                                         |
| FEAT-003    | Perform Text Search          | Selects 'Search' tab, enters query, clicks 'Search'                            | Sends search query to backend or performs client-side search, displays results in sidebar, highlights occurrences in PDF.                         | `SearchSidebar`, `BatchSearchService` (likely), `HighlightStore`, `SearchHighlightProcessor`, `PDFViewerContainer`, `HighlightLayer`                                              |
| FEAT-004    | Navigate Search Results      | Clicks on a search result in the sidebar                                       | Scrolls PDF view to the result location, highlights the specific occurrence.                                                                    | `SearchSidebar`, `HighlightStore`, `ScrollManagerService`, `PDFViewerContainer`                                                                                                  |
| FEAT-005    | Select Area for Redaction  | Selects 'Redact' tab, uses redaction tool to draw boxes over content           | Redaction areas are marked visually on the PDF viewer.                                                                                          | `RedactionSidebar`, `EditProvider`, `PDFViewerContainer`, potentially custom drawing layer                                                                                       |
| FEAT-006    | Apply Redactions           | Clicks 'Apply Redactions' or 'Save Redacted PDF'                               | Sends redaction coordinates and PDF data to backend, generates a new redacted PDF, offers download or updates view. (Needs verification)          | `RedactionSidebar`, `EditProvider`, `apiService` (potentially), `redactionUtils`                                                                                                 |
| FEAT-007    | Auto-Process PDF           | Uploads PDF with auto-processing enabled in settings                           | Triggers entity detection (and potentially other processes) automatically after upload.                                                         | `FileContext`, `AutoProcessProvider`, `AutoProcessManager`, `apiService`, `ProcessingStateService`                                                                               |

### Settings Management

| Use Case ID | Scenario                     | User Action(s)                                                                 | System Response                                                                                                                                 | Key Components Involved                                                                                                                                                            |
| :---------- | :--------------------------- | :----------------------------------------------------------------------------- | :---------------------------------------------------------------------------------------------------------------------------------------------- | :------------------------------------------------------------------------------------------------------------------------------------------------------------------------------- |
| SETT-001    | Update General Settings      | Navigates to `/user/settings`, changes a setting (e.g., theme, auto-process), saves | Updates setting via API, shows success message, application behavior changes accordingly (e.g., theme updates).                                 | `UserSettingsPage`, `useSettings`, `useUserContext`, `userService`, `apiClient`, `ThemeProvider`, `AutoProcessProvider`                                                              |
| SETT-002    | Add Word to Ban List       | Goes to Ban List settings, adds a word, saves                                  | Word is added via API, success message shown, future redactions/detections might use the updated list.                                          | `UserSettingsPage` (specific section), `useBanList`, `useUserContext`, `userService`, `apiClient`                                                                                  |
| SETT-003    | Manage Entity Definitions    | Goes to Entity Definition settings, adds/removes/modifies entities for a method, saves | Updates definitions via API, success message shown, future entity detection uses updated definitions.                                             | `UserSettingsPage` (specific section), `useEntityDefinitions`, `useUserContext`, `userService`, `apiClient`                                                                        |
| SETT-004    | Create Search Pattern        | Goes to Search Pattern settings, defines a new pattern (e.g., regex), saves      | Creates pattern via API, success message shown, pattern becomes available for batch search or redaction.                                        | `UserSettingsPage` (specific section), `useSearchPatterns`, `useUserContext`, `userService`, `apiClient`                                                                           |

### Error and Edge Cases

| Use Case ID | Scenario                     | Trigger                                                                        | Expected System Behavior                                                                                                                        | Key Components Involved                                                                                                                                                            |
| :---------- | :--------------------------- | :----------------------------------------------------------------------------- | :---------------------------------------------------------------------------------------------------------------------------------------------- | :------------------------------------------------------------------------------------------------------------------------------------------------------------------------------- |
| ERR-001     | API Call Failure             | Network error, server error (5xx), or client error (4xx) during API request    | Catches error, displays user-friendly notification (`NotificationContext`), logs error, potentially updates loading state.                        | `apiClient`, `useUserContext` (and other hooks using API), `NotificationContext`, `LoadingProvider`, `ErrorBoundary`                                                               |
| ERR-002     | PDF Rendering Failure        | Corrupted PDF, unsupported PDF feature, PDF.js worker error                    | Catches error during rendering, displays an error message within the viewer area or as a notification.                                          | `PDFViewerContainer`, `react-pdf`, `ErrorBoundary`, `NotificationContext`                                                                                                          |
| ERR-003     | WebSocket Disconnection      | Network interruption (if WebSockets are used for real-time updates)            | Attempts reconnection, potentially shows a status indicator. (Depends on implementation - needs verification if WebSockets are used)                | Custom WebSocket handling logic (if any), `NotificationContext`                                                                                                                  |
| ERR-004     | Large File Processing Timeout| Backend processing (detection, redaction) takes too long                       | Shows persistent processing indicator, potentially offers cancellation, shows timeout error notification if applicable.                         | `ProcessingStatus`, `apiService`, `NotificationContext`, potentially cancellation logic                                                                                          |
| ERR-005     | Concurrent Edits             | Multiple users editing the same document simultaneously (if supported)         | Conflict resolution strategy (e.g., last-write-wins, merge, locking) should be implemented. (Depends on features - likely not applicable here) | N/A (Assumed single-user context based on code structure)                                                                                                                        |
| ERR-006     | Browser Incompatibility      | User accessing with an old or unsupported browser                              | Application might render incorrectly or features might fail; ideally shows a compatibility warning.                                             | Browser feature detection, potentially polyfills                                                                                                                                 |




## Testing

*(This section is intentionally left empty as testing is still in progress.)*
<|MERGE_RESOLUTION|>--- conflicted
+++ resolved
@@ -1,12 +1,11 @@
-<<<<<<< HEAD
 # Hideme 
+[![Build Status](https://img.shields.io/badge/Status-In%20Testing-blue)]()
+[![Build Status](https://img.shields.io/badge/Status-%20Refactoring-yellow)]()
+[![Test Coverage](https://img.shields.io/badge/Coverage--%25-brightgreen)]()
+[![React Version](https://img.shields.io/badge/React-19%2B-blue)]()
+[![Vite Version](https://img.shields.io/badge/Vite-6.1.1%2B-blue)]()
 
 **Welcome to the Hideme project!** This document aims to provide a deep dive into the project's architecture, logic, and the thought processes behind its construction. Whether you're looking to contribute, understand the system, or simply curious, this guide should offer valuable insights.
-=======
-# Hideme - Comprehensive README
-
-**Welcome to the Hideme project!** As the developer behind this application, I wanted to create a README that goes beyond the basics. This document aims to provide a deep dive into the project's architecture, logic, and the thought processes behind its construction. Whether you're looking to contribute, understand the system, or simply curious, this guide should offer valuable insights.
->>>>>>> 5aa81c98
 
 ## Table of Contents
 
